--- conflicted
+++ resolved
@@ -1,4 +1,3 @@
-<<<<<<< HEAD
 import React, { useState, useEffect } from "react";
 import { Search, User } from "lucide-react";
 import { Button } from "@/components/ui/button";
@@ -157,7 +156,7 @@
       } else {
         setLoginError("Invalid email or password.");
       }
-    } catch (err) {
+    } catch {
       setLoginError("Error verifying credentials.");
     }
   };
@@ -180,7 +179,7 @@
         setSignupMessageType("error");
         setSignupMessage("Signup failed. Please try again.");
       }
-    } catch (err) {
+    } catch {
       setSignupMessageType("error");
       setSignupMessage("Error during signup. Please try later.");
     }
@@ -439,447 +438,4 @@
       </main>
     </div>
   );
-}
-=======
-import React, { useState, useEffect } from "react";
-import { Search, User } from "lucide-react";
-import { Button } from "@/components/ui/button";
-import { Input } from "@/components/ui/input";
-import { Slider } from "@/components/ui/slider";
-import {
-  Dialog,
-  DialogContent,
-  DialogHeader,
-  DialogTitle,
-  DialogDescription,
-} from "@/components/ui/dialog";
-import SampleGraph from "./SampleGraph.jsx";
-
-import { Tabs, TabsContent, TabsList, TabsTrigger } from "@/components/ui/tabs";
-import { API_BASE } from "@/lib/api";
-export default function App() {
-  // UI state
-  const [domain, setDomain] = useState("");
-  const [currentDomain, setCurrentDomain] = useState("");
-  const [refreshTrigger, setRefreshTrigger] = useState(0);
-  const MAX_DAYS = 1825;
-  const [timeline, setTimeline] = useState(MAX_DAYS);
-  const [loginOpen, setLoginOpen] = useState(true);
-  const [signupOpen, setSignupOpen] = useState(false);
-
-  // Login state
-  const [loginEmail, setLoginEmail] = useState("");
-  const [loginPassword, setLoginPassword] = useState("");
-  const [loginError, setLoginError] = useState("");
-  const [username, setUsername] = useState("");
-  const [profilePic, setProfilePic] = useState(null);
-  const [rememberMe, setRememberMe] = useState(false);
-
-  // Load stored credentials if remember me was enabled
-  useEffect(() => {
-    const stored = localStorage.getItem("rememberMe");
-    if (stored) {
-      try {
-        const data = JSON.parse(stored);
-        if (data.expiry && Date.now() < data.expiry) {
-          setUsername(data.username || "");
-          setProfilePic(data.profilePic || null);
-          setLoginOpen(false);
-          setRememberMe(true);
-        } else {
-          localStorage.removeItem("rememberMe");
-        }
-      } catch {
-        localStorage.removeItem("rememberMe");
-      }
-    }
-  }, []);
-
-  // Theme state
-  const [theme, setTheme] = useState("dark");
-
-  // Signup state
-  const [signupName, setSignupName] = useState("");
-  const [signupEmail, setSignupEmail] = useState("");
-  const [signupPassword, setSignupPassword] = useState("");
-  const [signupMessage, setSignupMessage] = useState("");
-  const [signupMessageType, setSignupMessageType] = useState("");
-
-  // Google OAuth initialization
-  useEffect(() => {
-    const script = document.createElement("script");
-    script.src = "https://accounts.google.com/gsi/client";
-    script.async = true;
-    script.onload = () => {
-      if (window.google) {
-        window.google.accounts.id.initialize({
-          client_id:
-            "376144524625-v49q48ldo2lm4q6nvtoumehm1s4m7gdr.apps.googleusercontent.com",
-          callback: (response) => handleGoogleCredential(response.credential),
-        });
-        const loginDiv = document.getElementById("googleSignIn");
-        if (loginDiv) {
-          window.google.accounts.id.renderButton(loginDiv, {
-            theme: "outline",
-            size: "large",
-          });
-        }
-        const signupDiv = document.getElementById("googleSignup");
-        if (signupDiv) {
-          window.google.accounts.id.renderButton(signupDiv, {
-            theme: "outline",
-            size: "large",
-          });
-        }
-      }
-    };
-    document.body.appendChild(script);
-  }, []);
-
-  const handleGoogleCredential = async (credential) => {
-    try {
-      const res = await fetch(`http://127.0.0.1:8000/google-auth`, {
-        method: "POST",
-        headers: { "Content-Type": "application/json" },
-        body: JSON.stringify({ token: credential }),
-      });
-      if (res.ok) {
-        const data = await res.json();
-        setUsername(data.success);
-        setProfilePic(data.picture || null);
-        setLoginOpen(false);
-        setSignupOpen(false);
-        if (rememberMe) {
-          localStorage.setItem(
-            "rememberMe",
-            JSON.stringify({
-              username: data.success,
-              profilePic: data.picture || null,
-              expiry: Date.now() + 24 * 60 * 60 * 1000,
-            })
-          );
-        } else {
-          localStorage.removeItem("rememberMe");
-        }
-      }
-    } catch (e) {
-      console.error("Google auth failed", e);
-    }
-  };
-
-  const handleLogin = async () => {
-    setLoginError("");
-    try {
-      const res = await fetch(
-        `http://127.0.0.1:8000/login/${loginEmail}/${loginPassword}`
-      );
-      if (!res.ok) {
-        setLoginError("Unable to verify credentials.");
-        return;
-      }
-      const data = await res.json();
-      const successVal = data.success.trim();
-      if (successVal !== "no") {
-        setUsername(successVal);
-        setProfilePic(null);
-        setLoginError("");
-        setLoginOpen(false);
-        if (rememberMe) {
-          localStorage.setItem(
-            "rememberMe",
-            JSON.stringify({
-              username: successVal,
-              profilePic: null,
-              expiry: Date.now() + 24 * 60 * 60 * 1000,
-            })
-          );
-        } else {
-          localStorage.removeItem("rememberMe");
-        }
-      } else {
-        setLoginError("Invalid email or password.");
-      }
-    } catch {
-      setLoginError("Error verifying credentials.");
-    }
-  };
-
-  const handleSignup = async () => {
-    setSignupMessage("");
-    try {
-      const res = await fetch(
-        `http://127.0.0.1:8000/signup/${signupEmail}/${signupPassword}/${signupName}`
-      );
-      if (res.ok) {
-        setSignupMessageType("success");
-        setSignupMessage("Signup successful! Redirecting to login...");
-        setTimeout(() => {
-          setSignupOpen(false);
-          setLoginOpen(true);
-          setSignupMessage("");
-        }, 1500);
-      } else {
-        setSignupMessageType("error");
-        setSignupMessage("Signup failed. Please try again.");
-      }
-    } catch {
-      setSignupMessageType("error");
-      setSignupMessage("Error during signup. Please try later.");
-    }
-  };
-
-  //graph logic
-  const handleAnalyze = () => {
-    if (domain.trim()) {
-      setCurrentDomain(domain.trim());
-    }
-  };
-
-  const handleRefresh = () => {
-    if (currentDomain) {
-      setRefreshTrigger((prev) => prev + 1);
-    }
-  };
-
-  const toggleTheme = () => {
-    if (theme === "dark") {
-      setTheme("high-contrast");
-    } else if (theme === "high-contrast") {
-      setTheme("light");
-    } else {
-      setTheme("dark");
-    }
-  };
-
-  const handleLogout = () => {
-    if (window.google?.accounts?.id) {
-      window.google.accounts.id.disableAutoSelect();
-    }
-    setUsername("");
-    setProfilePic(null);
-    setLoginEmail("");
-    setLoginPassword("");
-    setLoginOpen(true);
-    setRememberMe(false);
-    localStorage.removeItem("rememberMe");
-  };
-
-  //tooltip
-  const selectedDate = new Date();
-  selectedDate.setDate(selectedDate.getDate() - (MAX_DAYS - timeline));
-  const tooltipLabel =
-    timeline === MAX_DAYS ? "Today" : selectedDate.toLocaleDateString();
-
-  return (
-    <div
-      className={`${
-        theme !== "light" ? theme : ""
-      } bg-background text-foreground min-h-screen flex flex-col text-base lg:text-lg`}
-    >
-      {/* Login dialog */}
-      <Dialog open={loginOpen} onOpenChange={setLoginOpen}>
-        <DialogContent className="sm:max-w-lg text-base space-y-6">
-          <DialogHeader>
-            <DialogTitle className="text-2xl">Log in</DialogTitle>
-            <DialogDescription className="text-muted-foreground">
-              Enter your account credentials to continue.
-            </DialogDescription>
-          </DialogHeader>
-          <div className="space-y-3">
-            {loginError && (
-              <div className="bg-red-600 text-white p-2 rounded">
-                {loginError}
-              </div>
-            )}
-            <Input
-              placeholder="Email"
-              type="email"
-              className="h-12 text-lg"
-              value={loginEmail}
-              onChange={(e) => setLoginEmail(e.target.value)}
-            />
-            <Input
-              placeholder="Password"
-              type="password"
-              className="h-12 text-lg"
-              value={loginPassword}
-              onChange={(e) => setLoginPassword(e.target.value)}
-            />
-            <div className="flex items-center space-x-2">
-              <input
-                id="rememberMe"
-                type="checkbox"
-                checked={rememberMe}
-                onChange={(e) => setRememberMe(e.target.checked)}
-              />
-              <label htmlFor="rememberMe" className="text-sm">
-                Remember me
-              </label>
-            </div>
-            <Button className="w-full h-12 text-lg" onClick={handleLogin}>
-              Log in
-            </Button>
-            <div id="googleSignIn" className="flex justify-center"></div>
-            <p className="text-sm text-center text-muted-foreground">
-              Don't have an account?{" "}
-              <button
-                className="text-blue-400 hover:underline"
-                onClick={() => {
-                  setLoginOpen(false);
-                  setSignupOpen(true);
-                }}
-              >
-                Sign up
-              </button>
-            </p>
-          </div>
-        </DialogContent>
-      </Dialog>
-
-      {/* Signup*/}
-      <Dialog open={signupOpen} onOpenChange={setSignupOpen}>
-        <DialogContent className="sm:max-w-lg text-base space-y-6">
-          <DialogHeader>
-            <DialogTitle className="text-2xl">Sign up</DialogTitle>
-            <DialogDescription className="text-muted-foreground">
-              Create a new account to get started.
-            </DialogDescription>
-          </DialogHeader>
-          <div className="space-y-3">
-            {signupMessage && (
-              <div
-                className={`${
-                  signupMessageType === "success"
-                    ? "bg-green-600"
-                    : "bg-red-600"
-                } text-white p-2 rounded`}
-              >
-                {signupMessage}
-              </div>
-            )}
-            <Input
-              placeholder="Name"
-              className="h-12 text-lg"
-              value={signupName}
-              onChange={(e) => setSignupName(e.target.value)}
-            />
-            <Input
-              placeholder="Email"
-              type="email"
-              className="h-12 text-lg"
-              value={signupEmail}
-              onChange={(e) => setSignupEmail(e.target.value)}
-            />
-            <Input
-              placeholder="Password"
-              type="password"
-              className="h-12 text-lg"
-              value={signupPassword}
-              onChange={(e) => setSignupPassword(e.target.value)}
-            />
-            <Button className="w-full h-12 text-lg" onClick={handleSignup}>
-              Sign up
-            </Button>
-            <div id="googleSignup" className="flex justify-center"></div>
-            <p className="text-sm text-center text-muted-foreground">
-              Already have an account?{" "}
-              <button
-                className="text-blue-400 hover:underline"
-                onClick={() => {
-                  setSignupOpen(false);
-                  setLoginOpen(true);
-                }}
-              >
-                Log in
-              </button>
-            </p>
-          </div>
-        </DialogContent>
-      </Dialog>
-
-      {/* Header */}
-      <header className="border-b border-border">
-        <div className="mx-auto max-w-7xl p-6 flex justify-between items-center">
-          <h1 className="text-3xl font-semibold tracking-tight">
-            DNS Chain Visualizer
-          </h1>
-          <div className="flex items-center space-x-2">
-            {profilePic ? (
-              <img
-                src={profilePic}
-                alt={username}
-                className="h-8 w-8 rounded-full"
-              />
-            ) : (
-              <User className="h-6 w-6 text-foreground" />
-            )}
-            <p className="text-lg text-foreground">{username}</p>
-            {username && (
-              <Button variant="secondary" size="sm" onClick={handleLogout}>
-                Log out
-              </Button>
-            )}
-            <Button size="icon" variant="secondary" onClick={toggleTheme}>
-              {theme === "dark" && <div className="text-primary">🌙</div>}
-              {theme === "high-contrast" && (
-                <div className="text-primary">⚡</div>
-              )}
-              {theme === "light" && <div className="text-primary">☀️</div>}
-            </Button>
-          </div>
-        </div>
-      </header>
-
-      {/* Main content */}
-      <main className="flex-grow flex items-start justify-center p-6 lg:p-10">
-        <div className="w-full max-w-6xl space-y-6 lg:space-y-8">
-          {/* Search bar */}
-          <div className="flex justify-center mb-4 lg:mb-6">
-            <Input
-              placeholder="example.com"
-              value={domain}
-              onChange={(e) => setDomain(e.target.value)}
-              className="w-80 h-12 lg:h-14 text-lg rounded-l-full rounded-r-none shadow-inner"
-            />
-            <Button
-              size="icon"
-              variant="secondary"
-              onClick={handleAnalyze}
-              disabled={!domain.trim()}
-              className="rounded-r-full rounded-l-none border-l-0 h-12 lg:h-14"
-            >
-              <Search className="h-6 w-6" />
-            </Button>
-          </div>
-
-          {/*Timeline*/}
-          <div className="relative mb-6 h-6 lg:h-8">
-            <div className="absolute -top-10 left-0 w-full pointer-events-none">
-              <div
-                style={{ left: `${(timeline / MAX_DAYS) * 100}%` }}
-                className="absolute transform -translate-x-1/2 bg-popover text-popover-foreground text-sm lg:text-base px-3 py-2 rounded shadow"
-              >
-                {tooltipLabel}
-              </div>
-            </div>
-            <Slider
-              min={0}
-              max={MAX_DAYS}
-              step={1}
-              value={[timeline]}
-              onValueChange={(v) => setTimeline(v[0])}
-              className="h-full"
-            />
-          </div>
-          <SampleGraph
-            domain={currentDomain}
-            refreshTrigger={refreshTrigger}
-            theme={theme}
-            onRefresh={handleRefresh}
-          />
-        </div>
-      </main>
-    </div>
-  );
-}
->>>>>>> 7a58a519
+}