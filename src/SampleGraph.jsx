--- conflicted
+++ resolved
@@ -1,96 +1,5 @@
 import React, { useCallback, useEffect, useState } from "react";
 import Graphviz from "graphviz-react";
-<<<<<<< HEAD
-import { Card, CardContent } from "@/components/ui/card";
-import { Button } from "@/components/ui/button";
-import { RotateCcw } from "lucide-react";
-import { API_BASE } from "@/lib/api";
-
-/**
- * Renders a DNSSEC chain as a Graphviz diagram.
- *
- * @param {object} props
- * @param {string} props.domain - Domain to visualize
- * @param {number} [props.refreshTrigger] - Incrementing value to trigger reload
- * @param {Function} [props.onRefresh] - Callback when the reload button is clicked
- */
-const SampleGraph = ({ domain, refreshTrigger, theme, onRefresh }) => {
-  const [dot, setDot] = useState("digraph DNSSEC {}");
-  const [loading, setLoading] = useState(false);
-  const [summary, setSummary] = useState(null);
-  const GRAPH_SCALE = 2;
-  /**
-   * Build a Graphviz dot string from API data.
-   * The graph places each DNS level in a cluster box and connects
-   * parent ZSKs to DS records and then to the child's KSK.
-   * Unsigned levels are rendered in gray with red connecting arrows.
-   */
-  const buildDot = useCallback((data) => {
-    if (!data || !Array.isArray(data.levels)) return "digraph{}";
-
-    const palette = {
-      root: { border: "#FB8C00", apex: "#FB8C00", apexFill: "#FFF3E0" },
-      tld: { border: "#FF9800", apex: "#FF9800", apexFill: "#FFE0B2" },
-      target: { border: "#4CAF50", apex: "#2E7D32", apexFill: "#C8E6C9" },
-      subdomain: { border: "#4CAF50", apex: "#2E7D32", apexFill: "#C8E6C9" },
-      unsigned: { border: "#9E9E9E", apex: "#9E9E9E", apexFill: "#F5F5F5" },
-    };
-
-    let dotStr =
-      "digraph DNSSEC_Chain {\n" +
-      "  rankdir=LR;\n" +
-      '  fontname="Helvetica";\n' +
-      '  node [fontname="Helvetica", style=filled];\n';
-
-    // Render each zone cluster
-    data.levels.forEach((level, idx) => {
-      const type =
-        level.domain_type ||
-        (idx === 0
-          ? "root"
-          : idx === data.levels.length - 1
-          ? "target"
-          : "tld");
-      let colors = palette[type] || palette.target;
-      if (level.dnssec_status?.status !== "signed") {
-        colors = palette.unsigned;
-      }
-      if (level.chain_break_info?.has_chain_break) {
-        colors = { border: "#D32F2F", apex: "#D32F2F", apexFill: "#FFCDD2" };
-      }
-      const ksk =
-        level.records?.dnskey_records?.find((k) => k.is_ksk) ||
-        level.key_hierarchy?.ksk_keys?.[0] ||
-        (Array.isArray(level.records?.dnskey_records)
-          ? level.records.dnskey_records.find((k) => k.role === "KSK")
-          : null);
-      const zsk =
-        level.records?.dnskey_records?.find((k) => k.is_zsk) ||
-        level.key_hierarchy?.zsk_keys?.[0] ||
-        (Array.isArray(level.records?.dnskey_records)
-          ? level.records.dnskey_records.find((k) => k.role === "ZSK")
-          : null);
-      const kskInfo = ksk
-        ? `Key ID ${ksk.key_tag} | Algo ${ksk.algorithm_name || ksk.algorithm}`
-        : "";
-      const zskInfo = zsk
-        ? `Key ID ${zsk.key_tag} | Algo ${zsk.algorithm_name || zsk.algorithm}`
-        : "";
-
-      dotStr += `  subgraph cluster_${idx} {\n`;
-      const zoneLabel =
-        idx === 0
-          ? `Root Zone (${level.display_name})`
-          : idx === data.levels.length - 1
-          ? level.display_name
-          : `${level.display_name} Zone`;
-      dotStr += `    label="${zoneLabel}";\n`;
-      dotStr += `    style="rounded,dashed";\n`;
-      dotStr += `    color="${colors.border}";\n\n`;
-
-      dotStr += `    apex_${idx} [label="${level.display_name}" shape=rect fillcolor="${colors.apexFill}" color="${colors.apex}"];\n`;
-
-=======
 import ErrorBoundary from "@/components/ErrorBoundary.jsx";
 import { Card, CardContent } from "@/components/ui/card";
 import { Button } from "@/components/ui/button";
@@ -181,12 +90,23 @@
 
       dotStr += `    apex_${idx} [label="${level.display_name}" shape=rect fillcolor="${colors.apexFill}" color="${colors.apex}"];\n`;
 
->>>>>>> 7a58a519
       dotStr += `    keyset_${idx} [shape=record fillcolor="#E3F2FD" color="#2196F3" label="{ {<ksk> KSK | ${kskInfo} } | {<zsk> ZSK | ${zskInfo} } }"];\n`;
 
-      const hasDNSKEY = Array.isArray(level.records?.dnskey_records) && level.records.dnskey_records.length > 0;
-
-<<<<<<< HEAD
+      const hasDNSKEY =
+        Array.isArray(level.records?.dnskey_records) &&
+        level.records.dnskey_records.length > 0;
+
+      if (idx !== 0) {
+        if (hasDNSKEY) {
+          dotStr += `    dnskey_rrset_${idx} [label="DNSKEY Records" shape=ellipse fillcolor="#BBDEFB" color="#1976D2"];\n`;
+          dotStr += `    {rank=same; dnskey_rrset_${idx}; keyset_${idx};}\n`;
+        } else {
+          dotStr += `    dnskey_rrset_${idx} [label="No DNSKEY" shape=ellipse style=dashed color="#D32F2F"];\n`;
+        }
+      }
+
+      dotStr += `    ds_rrset_${idx} [label="DS Records" shape=ellipse fillcolor="#E1BEE7" color="#8E24AA"];\n`;
+
       if (idx < data.levels.length - 1) {
         const child = data.levels[idx + 1];
         const ds = child.records?.ds_records?.[0];
@@ -212,44 +132,6 @@
           dotStr += `    ds_for_${idx}_${idx + 1} [label=< <b>No DS for ${
             child.display_name
           }</b> >, shape=box style="rounded,filled" fillcolor="#FFEBEE" color="#C62828"];\n`;
-=======
-      if (idx !== 0) {
-        if (hasDNSKEY) {
-          dotStr += `    dnskey_rrset_${idx} [label="DNSKEY Records" shape=ellipse fillcolor="#BBDEFB" color="#1976D2"];\n`;
-          dotStr += `    {rank=same; dnskey_rrset_${idx}; keyset_${idx};}\n`;
-        } else {
-          dotStr += `    dnskey_rrset_${idx} [label="No DNSKEY" shape=ellipse style=dashed color="#D32F2F"];\n`;
->>>>>>> 7a58a519
-        }
-      }
-
-      dotStr += `    ds_rrset_${idx} [label="DS Records" shape=ellipse fillcolor="#E1BEE7" color="#8E24AA"];\n`;
-
-      if (idx < data.levels.length - 1) {
-        const child = data.levels[idx + 1];
-        const ds = child.records?.ds_records?.[0];
-        const childBreak = child.chain_break_info?.has_chain_break;
-        const breakReason = child.chain_break_info?.break_reason || "";
-
-        if (ds) {
-          const digest = ds.digest ? ds.digest.slice(0, 8) + "…" : "";
-          const fill =
-            childBreak && breakReason.toLowerCase().includes("dnskey")
-              ? "#FFCDD2"
-              : "#EDE7F6";
-          const col =
-            childBreak && breakReason.toLowerCase().includes("dnskey")
-              ? "#D32F2F"
-              : "#673AB7";
-          dotStr += `    ds_for_${idx}_${idx + 1} [label=< <b>DS for ${
-            child.display_name
-          }</b><br/>Key ID ${ds.key_tag}<br/>Digest Type ${
-            ds.digest_type
-          }<br/>Digest: ${digest} >, shape=box style="rounded,filled" fillcolor="${fill}" color="${col}"];\n`;
-        } else {
-          dotStr += `    ds_for_${idx}_${idx + 1} [label=< <b>No DS for ${
-            child.display_name
-          }</b> >, shape=box style="rounded,filled" fillcolor="#FFEBEE" color="#C62828"];\n`;
         }
       }
 
@@ -258,137 +140,6 @@
           dotStr += `    apex_${idx} -> keyset_${idx}:ksk [label="has DNSKEYs" color="#1976D2"];\n`;
         }
       } else {
-<<<<<<< HEAD
-        dotStr += `    apex_${idx} -> dnskey_rrset_${idx} [label="has" color="#1976D2"];\n`;
-        dotStr += `    dnskey_rrset_${idx} -> keyset_${idx}:ksk [color="#1976D2"];\n`;
-        dotStr += `    dnskey_rrset_${idx} -> keyset_${idx}:zsk [color="#1976D2"];\n`;
-      }
-      dotStr += `    apex_${idx} -> ds_rrset_${idx} [label="has" color="#8E24AA"];\n`;
-      if (idx < data.levels.length - 1) {
-        const child = data.levels[idx + 1];
-        const ds = child.records?.ds_records?.[0];
-        const childBreak = child.chain_break_info?.has_chain_break;
-        const breakReason = child.chain_break_info?.break_reason || "";
-
-        if (ds) {
-          dotStr += `    ds_rrset_${idx} -> ds_for_${idx}_${
-            idx + 1
-          } [color="#8E24AA"];\n`;
-          dotStr += `    keyset_${idx}:zsk -> ds_for_${idx}_${
-            idx + 1
-          } [label="signs" color="#4CAF50"];\n`;
-          const edgeStyle =
-            childBreak && breakReason.toLowerCase().includes("dnskey")
-              ? 'color="#D32F2F" style=dashed'
-              : 'color="#4CAF50" penwidth=2';
-          dotStr += `    ds_for_${idx}_${idx + 1} -> keyset_${
-            idx + 1
-          }:ksk [label="validates" ${edgeStyle}];\n`;
-        } else {
-          dotStr += `    ds_rrset_${idx} -> ds_for_${idx}_${
-            idx + 1
-          } [style=dashed color="#C62828"];\n`;
-        }
-      }
-      dotStr += `    keyset_${idx}:ksk -> keyset_${idx}:zsk [style=dotted arrowhead=none color="#424242"];\n`;
-
-      dotStr += "  }\n";
-    });
-
-    // Delegation edges between zones
-    for (let i = 0; i < data.levels.length - 1; i++) {
-      dotStr += `  apex_${i} -> apex_${
-        i + 1
-      } [label="delegates to" color="#FF9800" style=dashed];\n`;
-    }
-
-    dotStr += "}";
-    return dotStr;
-  }, []);
-
-  const fetchData = useCallback(async () => {
-    if (!domain) {
-      setDot("digraph DNSSEC {}");
-      setSummary(null);
-      return;
-    }
-
-    try {
-      setLoading(true);
-      const res = await fetch(
-        `http://127.0.0.1:8000/chain/${encodeURIComponent(domain)}`
-      );
-      const json = await res.json();
-      setDot(buildDot(json));
-      setSummary(json.chain_summary || null);
-    } catch (err) {
-      console.error("Failed to fetch DNSSEC chain", err);
-      setDot("digraph DNSSEC {}");
-      setSummary(null);
-    } finally {
-      setLoading(false);
-    }
-  }, [domain, buildDot]);
-
-  useEffect(() => {
-    fetchData();
-  }, [fetchData, refreshTrigger]);
-
-  if (!domain) {
-    return (
-      <div className="text-center text-gray-500">
-        Enter a domain to visualize
-      </div>
-    );
-  }
-
-  if (loading) {
-    return <div className="text-center">Loading...</div>;
-  }
-
-  return (
-    <div className="relative">
-      <Card className="w-full bg-card border-border">
-        <CardContent className="relative px-6 py-6 lg:px-8 lg:py-8 flex justify-center overflow-auto">
-          <div className="w-full overflow-hidden flex flex-col gap-4">
-            {summary && (
-              <div className="text-left">
-                <h2 className="font-semibold text-lg text-foreground">
-                  {domain}
-                </h2>
-                <p className="text-sm text-muted-foreground">
-                  Levels: {summary.total_levels} • Signed:{" "}
-                  {summary.signed_levels} • Breaks:{" "}
-                  {summary.chain_breaks?.length || 0}
-                </p>
-              </div>
-            )}
-            <div
-              className=" overflow-hidden flex justify-center"
-              style={{
-                transform: `scale(2)`,
-              }}
-            >
-              <Graphviz dot={dot} options={{ engine: "dot" }} />
-            </div>
-          </div>
-        </CardContent>
-      </Card>
-      <Button
-        size="icon"
-        variant="secondary"
-        onClick={onRefresh}
-        disabled={!domain}
-        className="absolute -right-16 top-4 h-12 w-12"
-      >
-        <RotateCcw className="h-6 w-6" />
-      </Button>
-    </div>
-  );
-};
-
-export default SampleGraph;
-=======
         if (hasDNSKEY) {
           dotStr += `    apex_${idx} -> dnskey_rrset_${idx} [label="has" color="#1976D2"];\n`;
           dotStr += `    dnskey_rrset_${idx} -> keyset_${idx}:ksk [color="#1976D2"];\n`;
@@ -523,5 +274,4 @@
   );
 };
 
-export default SampleGraph;
->>>>>>> 7a58a519
+export default SampleGraph;